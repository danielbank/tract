#[macro_export]
macro_rules! inference_op_as_op {
    () => {
        fn as_op(&self) -> &dyn Op {
            self
        }

        fn as_op_mut(&mut self) -> &mut dyn Op {
            self
        }
    }
}

#[macro_export]
macro_rules! typed_op_as_op {
    () => {
        fn as_op(&self) -> &dyn Op {
            self
        }

        fn as_op_mut(&mut self) -> &mut dyn Op {
            self
        }
    }
}

#[macro_export]
macro_rules! to_typed {
    () => {
        fn to_typed(
            &self,
            _source: &InferenceModel,
            node: &InferenceNode,
            target: &mut TypedModel,
            mapping: &HashMap<OutletId, OutletId>,
        ) -> TractResult<TVec<OutletId>> {
            let inputs = node.inputs.iter().map(|m| mapping[m]).collect::<TVec<_>>();
            target.wire_node(&*node.name, self.clone(), &*inputs)
        }
    }
}

#[macro_export]
macro_rules! element_map {
    ($Name:ident, [$($type:ty),*], $expr:expr) => {
        element_map!($Name, match $($type => { $expr } ),*);
    };
    ($Name:ident, match $($type:ty => { $expr:expr }),*) => {
        #[allow(unused_imports)]
        use $crate::internal::*;

        #[derive(Debug, Clone, new, Default)]
        pub struct $Name(TypeFact);

        impl StatelessOp for $Name {
            fn eval(&self, mut inputs: TVec<Arc<Tensor>>,) -> TractResult<TVec<Arc<Tensor>>> {
                let a = args_1!(inputs);
                let dt = a.datum_type();
                $(if dt == <$type>::datum_type() {
                    let mut a = a.into_tensor();
                    let f: fn($type) -> $type = $expr;
                    for x in a.as_slice_mut::<$type>()? {
                        *x = f(x.clone());
                    }
                    return Ok(tvec!(a.into_arc_tensor()))
                })*
                bail!("{} not covering {:?}", stringify!($Name), dt)
            }
        }

        impl Op for $Name {
            fn name(&self) -> Cow<str> {
                stringify!($Name).into()
            }

            fn pulsify(
                &self,
                _source: &NormalizedModel,
                node: &NormalizedNode,
                target: &mut PulsedModel,
                mapping: &HashMap<OutletId, OutletId>,
            ) -> TractResult<TVec<OutletId>> {
                let input = mapping[&node.inputs[0]];
                let fact = target.outlet_fact(input)?.clone();
                let id = target.chain_after(input, &*node.name, self.clone(), tvec!(fact))?;
                Ok(tvec!(OutletId::new(id, 0)))
            }

            fn translation_invariants(&self,
                _model: &TypedModel,
                node: &TypedNode,
            ) -> TractResult<Vec<TranslationInvariant>> {
                let rank = node.outputs[0].fact.shape.rank();
                Ok((0..rank).map(|axis| TranslationInvariant { axis, period: 1 }).collect())
            }

        }

        impl InferenceRulesOp for $Name {
            /// Infers properties about the input and output tensors.
            fn rules<'r, 'p: 'r, 's: 'r>(
                &'s self,
                s: &mut Solver<'r>,
                inputs: &'p [TensorProxy],
                outputs: &'p [TensorProxy],
            ) -> InferenceResult {
                check_input_arity(&inputs, 1)?;
                check_output_arity(&outputs, 1)?;
                s.equals(&outputs[0].datum_type, &inputs[0].datum_type)?;
                s.equals(&inputs[0].shape, &outputs[0].shape)
            }

            inference_op_as_op!();
        }
    };
}

#[macro_export]
macro_rules! element_map_move {
    ($Name:ident, [$($type:ty),*], $expr:expr) => {
        element_map!($Name, match $($type => { $expr } ),*);
    };
    ($Name:ident, match $($type:ty => { $expr:expr }),*) => {
        element_map!($Name, match $($type => $type { $expr }),*);
    };
    ($Name:ident, match $($type:ty => $to:ty { $expr:expr }),*) => {
        #[allow(unused_imports)]
        use $crate::internal::*;

        #[derive(Debug, Clone, new, Default)]
        pub struct $Name(TypeFact);

        impl StatelessOp for $Name {
            fn eval(&self, mut inputs: TVec<Arc<Tensor>>,) -> TractResult<TVec<Arc<Tensor>>> {
                let a = args_1!(inputs);
                let dt = a.datum_type();
                $(if dt == <$type>::datum_type() {
                    let a = a.into_tensor().into_array::<$type>()?;
                    return Ok(tvec!(a.mapv($expr).into_arc_tensor()));
                })*
                bail!("{} not covering {:?}", stringify!($Name), dt)
            }
        }

        impl Op for $Name {
            fn name(&self) -> Cow<str> {
                stringify!($Name).into()
            }

            fn translation_invariants(&self,
                _model: &TypedModel,
                node: &TypedNode,
            ) -> TractResult<Vec<TranslationInvariant>> {
                let rank = node.outputs[0].fact.shape.rank();
                Ok((0..rank).map(|axis| TranslationInvariant { axis, period: 1 }).collect())
            }
        }

        impl InferenceRulesOp for $Name {
            /// Infers properties about the input and output tensors.
            fn rules<'r, 'p: 'r, 's: 'r>(
                &'s self,
                s: &mut Solver<'r>,
                inputs: &'p [TensorProxy],
                outputs: &'p [TensorProxy],
            ) -> InferenceResult {
                check_input_arity(&inputs, 1)?;
                check_output_arity(&outputs, 1)?;
                s.given(&inputs[0].datum_type, move |s, dt| {
                    $(if dt == <$type>::datum_type() {
                        s.equals(&outputs[0].datum_type, <$to>::datum_type())?;
                    })*
                    Ok(())
                })?;
                s.equals(&inputs[0].shape, &outputs[0].shape)
            }

            inference_op_as_op!();
            to_typed!();
        }

        impl TypedOp for $Name {
            typed_op_as_op!();

            fn output_facts(&self, inputs: &[&TypedTensorInfo]) -> TractResult<TVec<TypedTensorInfo>> {
                let dt = inputs[0].datum_type;
                $(if dt == <$type>::datum_type() {
                    return Ok(tvec!(TypedTensorInfo::shape::<$to,_,_>(inputs[0].shape.clone())?));
                })*
                bail!("{} not covering {:?}", stringify!($Name), dt)
            }

            fn pulsify(
                &self,
                _source: &NormalizedModel,
                node: &NormalizedNode,
                target: &mut PulsedModel,
                mapping: &HashMap<OutletId, OutletId>,
                _pulse: usize,
            ) -> TractResult<TVec<OutletId>> {
                let input = mapping[&node.inputs[0]];
                let fact = target.outlet_fact(input)?.clone();
                let id = target.chain_after(input, &*node.name, self.clone(), tvec!(fact))?;
                Ok(tvec!(OutletId::new(id, 0)))
            }
        }
    };
}

#[macro_export]
macro_rules! element_map_inplace {
    ($Name:ident, [$($type:ty),*], $expr:expr) => {
        element_map_inplace!($Name, match $($type => { $expr } ),*);
    };
    ($Name:ident, match $($type:ty => { $expr:expr }),*) => {
        element_map_inplace!($Name, match $($type => $type { $expr }),*);
    };
    ($Name:ident, match $($type:ty => $to:ty { $expr:expr }),*) => {
        #[allow(unused_imports)]
        use $crate::internal::*;

        #[derive(Debug, Clone, new, Default)]
        pub struct $Name(TypeFact);

        impl StatelessOp for $Name {
            fn eval(&self, mut inputs: TVec<Arc<Tensor>>,) -> TractResult<TVec<Arc<Tensor>>> {
                let mut a = args_1!(inputs).into_tensor();
                let dt = a.datum_type();
                $(if dt == <$type>::datum_type() {
                    ($expr)(a.as_slice_mut::<$type>()?);
                    return Ok(tvec!(a.into_arc_tensor()));
                })*
                bail!("{} not covering {:?}", stringify!($Name), dt)
            }
        }

        impl Op for $Name {
            fn name(&self) -> Cow<str> {
                stringify!($Name).into()
            }

            fn pulsify(
                &self,
                _source: &NormalizedModel,
                node: &NormalizedNode,
                target: &mut PulsedModel,
                mapping: &HashMap<OutletId, OutletId>,
            ) -> TractResult<TVec<OutletId>> {
                let input = mapping[&node.inputs[0]];
                let fact = target.outlet_fact(input)?.clone();
                let id = target.chain_after(input, &*node.name, self.clone(), tvec!(fact))?;
                Ok(tvec!(OutletId::new(id, 0)))
            }

            fn translation_invariants(&self,
                _model: &TypedModel,
                node: &TypedNode,
            ) -> TractResult<Vec<TranslationInvariant>> {
                let rank = node.outputs[0].fact.shape.rank();
                Ok((0..rank).map(|axis| TranslationInvariant { axis, period: 1 }).collect())
            }

        }

        impl InferenceRulesOp for $Name {
            /// Infers properties about the input and output tensors.
            fn rules<'r, 'p: 'r, 's: 'r>(
                &'s self,
                s: &mut Solver<'r>,
                inputs: &'p [TensorProxy],
                outputs: &'p [TensorProxy],
            ) -> InferenceResult {
                check_input_arity(&inputs, 1)?;
                check_output_arity(&outputs, 1)?;
                s.given(&inputs[0].datum_type, move |s, dt| {
                    $(if dt == <$type>::datum_type() {
                        s.equals(&outputs[0].datum_type, <$to>::datum_type())?;
                    })*
                    Ok(())
                })?;
                s.equals(&inputs[0].shape, &outputs[0].shape)
            }

            inference_op_as_op!();
        }
    };
}

#[macro_export]
macro_rules! element_map_with_params {
    ($Name:ident, [$($type:ty),*], {$($pname:ident : $pty:ty),*}, $eval_one:item) => {
        #[allow(unused_imports)]
        use $crate::internal::*;

        #[derive(Debug, Clone, new, Default)]
        pub struct $Name {
            $( pub $pname: $pty ),*
        }

        impl StatelessOp for $Name {
            fn eval(&self, mut inputs: TVec<Arc<Tensor>>,) -> TractResult<TVec<Arc<Tensor>>> {
                let a = args_1!(inputs);
                let dt = a.datum_type();
                $eval_one;
                $(if dt == <$type>::datum_type() {
                    let mut a = a.into_tensor();
                    for x in a.as_slice_mut::<$type>()? {
                        *x = eval_one(self, x.clone());
                    }
                    return Ok(tvec!(a.into_arc_tensor()))
                })*
                bail!("{} not covering {:?}", stringify!($Name), dt)
            }
        }

        impl Op for $Name {
            fn name(&self) -> Cow<str> {
                stringify!($Name).into()
            }

<<<<<<< HEAD
            fn pulsify(
                &self,
                _source: &NormalizedModel,
                node: &NormalizedNode,
                target: &mut PulsedModel,
                mapping: &HashMap<OutletId, OutletId>,
            ) -> TractResult<TVec<OutletId>> {
                let input = mapping[&node.inputs[0]];
                let fact = target.outlet_fact(input)?.clone();
                let id = target.chain_after(input, &*node.name, self.clone(), tvec!(fact))?;
                Ok(tvec!(OutletId::new(id, 0)))
            }

            fn translation_invariants(&self,
                _model: &TypedModel,
                node: &TypedNode,
            ) -> TractResult<Vec<TranslationInvariant>> {
                let rank = node.outputs[0].fact.shape.rank();
                Ok((0..rank).map(|axis| TranslationInvariant { axis, period: 1 }).collect())
            }
=======
>>>>>>> 0024640a
        }

        impl InferenceRulesOp for $Name {
            /// Infers properties about the input and output tensors.
            fn rules<'r, 'p: 'r, 's: 'r>(
                &'s self,
                s: &mut Solver<'r>,
                inputs: &'p [TensorProxy],
                outputs: &'p [TensorProxy],
            ) -> InferenceResult {
                check_input_arity(&inputs, 1)?;
                check_output_arity(&outputs, 1)?;
                s.equals_all(wrap![
                    &inputs[0].datum_type,
                    &outputs[0].datum_type,
                ])?;
                s.equals(&inputs[0].shape, &outputs[0].shape)
            }

            inference_op_as_op!();
            to_typed!();
        }

        impl TypedOp for $Name {
            typed_op_as_op!();

            fn output_facts(&self, inputs: &[&TypedTensorInfo]) -> TractResult<TVec<TypedTensorInfo>> {
                Ok(tvec!(inputs[0].clone()))
            }
        }
    };
}

macro_rules! element_nary {
    ($Name:ident, [$($type:ty),*] => $to:ty { $expr:expr }) => {
        element_nary!($Name, match $($type => $to { $expr } ),*);
    };
    ($Name:ident, [$($type:ty),*] { $expr:expr }) => {
        element_nary!($Name, match $($type => $type { $expr } ),*);
    };
    ($Name:ident, match $($type:ty => $to:ty { $expr:expr }),*) => {
        #[allow(unused_imports)]
        use $crate::internal::*;

        #[derive(Debug, Clone, new, Default)]
        pub struct $Name {
            datum: TypeFact,
            n: Option<usize>,
        }

        impl Op for $Name {
            fn name(&self) -> Cow<str> {
                stringify!($Name).into()
            }
        }

        impl StatelessOp for $Name {
            /// Evaluates the operation given the input tensors.
            fn eval(&self, inputs: TVec<Arc<Tensor>>) -> TractResult<TVec<Arc<Tensor>>> {
                use $crate::ndarray::{ ArrayD, ArrayViewD };
                if let Some(n) = self.n {
                    if inputs.len() != n {
                        bail!("Expected {} inputs, got {}", n, inputs.len());
                    }
                }
                let dt = DatumType::super_type_for(inputs.iter().map(|i| i.datum_type()))
                    .ok_or("Could not find a supertype")?;
                let shapes:TVec<&[usize]> = inputs.iter().map(|i| i.shape()).collect();
                let shape:TVec<usize> = $crate::broadcast::multi_broadcast(&shapes)
                    .ok_or("Could not find a shape")?;
                $(if dt == <$type>::datum_type() {
                    let casts:Vec<_> = inputs.iter()
                        .map(|a| a.cast_to::<$type>().unwrap())
                        .collect();
                    let views:Vec<ArrayViewD<$type>> = casts.iter()
                        .map(|a| a.to_array_view::<$type>())
                        .collect::<TractResult<_>>()?;
                    let broadcasted:Vec<_> = views.iter()
                        .map(|a| a.broadcast(&*shape).unwrap())
                        .collect();
                    let c = ArrayD::<$to>::from_shape_fn(&*shape, |dims| {
                        let values:Vec<$type> = broadcasted.iter().map(|i| i[&dims]).collect();
                        $expr(&values)
                    });
                    return Ok(tvec![c.into_arc_tensor()])
                })*
                bail!("{} not covering {:?}", stringify!($Name), dt)
            }
        }

        impl InferenceRulesOp for $Name {
            fn rules<'r, 'p: 'r, 's: 'r>(
                &'s self,
                s: &mut Solver<'r>,
                inputs: &'p [TensorProxy],
                outputs: &'p [TensorProxy],
            ) -> InferenceResult {
                if let Some(n) = self.n {
                    check_input_arity(&inputs, n)?;
                }
                check_output_arity(&outputs, 1)?;
                s.equals(&inputs[0].datum_type, &outputs[0].datum_type)?;
                s.equals(&inputs[0].rank, &outputs[0].rank)?;
                let n = inputs.len();
                s.equals_all((0..n).map(|i| (&inputs[i].datum_type).bex()).collect())?;
                s.equals_all((0..n).map(|i| inputs[i].rank.bex()).collect())?;
                s.given(&inputs[0].rank, move |s, rank: i32| {
                    for dim in 0..(rank as usize) {
                        s.equals(&inputs[0].shape[dim], &outputs[0].shape[dim])?;
                        s.equals_all(
                            (0..n as usize)
                                .map(|i| inputs[i].shape[dim].bex())
                                .collect(),
                        )?;
                    }
                    Ok(())
                })
            }

            inference_op_as_op!();
            to_typed!();
        }

        impl TypedOp for $Name {
            typed_op_as_op!();

            fn output_facts(&self, inputs: &[&TypedTensorInfo]) -> TractResult<TVec<TypedTensorInfo>> {
                return Ok(tvec!(inputs[0].clone()))
            }

            fn pulsify(
                &self,
                _source: &NormalizedModel,
                node: &NormalizedNode,
                target: &mut PulsedModel,
                mapping: &HashMap<OutletId, OutletId>,
                _pulse: usize,
            ) -> TractResult<TVec<OutletId>> {
                let input = mapping[&node.inputs[0]];
                let mut fact = target.outlet_fact(input)?.clone();
                $(if fact.dt == <$type>::datum_type() {
                    fact.dt = <$to>::datum_type().into();
                })*
                let id = target.add_node(&*node.name, self.clone(), tvec!(fact))?;
                for (ix, i) in node.inputs.iter().enumerate() {
                    target.add_edge(mapping[i], InletId::new(id, ix))?;
                }
                Ok(tvec!(OutletId::new(id, 0)))
            }
        }
    }
}

#[macro_export]
macro_rules! args_1 {
    ($inputs:expr) => {{
        if $inputs.len() != 1 {
            $crate::error_chain::bail!("Expected 1 arg, got {:?}", $inputs)
        }
        let result = $inputs.pop().unwrap();
        ::std::mem::drop($inputs);
        result
    }};
}

#[macro_export]
macro_rules! args_2 {
    ($inputs:expr) => {{
        if $inputs.len() != 2 {
            $crate::error_chain::bail!("Expected 2 arg, got {:?}", $inputs)
        }
        $inputs.reverse();
        let result = ($inputs.pop().unwrap(), $inputs.pop().unwrap());
        ::std::mem::drop($inputs);
        result
    }};
}

#[allow(unused_macros)]
#[macro_export]
macro_rules! args_3 {
    ($inputs:expr) => {{
        if $inputs.len() != 3 {
            $crate::error_chain::bail!("Expected 3 arg, got {:?}", $inputs)
        }
        $inputs.reverse();
        let result = ($inputs.pop().unwrap(), $inputs.pop().unwrap(), $inputs.pop().unwrap());
        ::std::mem::drop($inputs);
        result
    }};
}

#[allow(unused_macros)]
#[macro_export]
macro_rules! args_4 {
    ($inputs:expr) => {{
        if $inputs.len() != 4 {
            $crate::error_chain::bail!("Expected 4 arg, got {:?}", $inputs)
        }
        $inputs.reverse();
        let result = (
            $inputs.pop().unwrap(),
            $inputs.pop().unwrap(),
            $inputs.pop().unwrap(),
            $inputs.pop().unwrap(),
        );
        ::std::mem::drop($inputs);
        result
    }};
}

#[allow(unused_macros)]
#[macro_export]
macro_rules! args_5 {
    ($inputs:expr) => {{
        if $inputs.len() != 5 {
            $crate::error_chain::bail!("Expected 5 arg, got {:?}", $inputs)
        }
        $inputs.reverse();
        let result = (
            $inputs.pop().unwrap(),
            $inputs.pop().unwrap(),
            $inputs.pop().unwrap(),
            $inputs.pop().unwrap(),
            $inputs.pop().unwrap(),
        );
        ::std::mem::drop($inputs);
        result
    }};
}

#[allow(unused_macros)]
#[macro_export]
macro_rules! boxed_new {
    ($op:tt($dtype:expr)($($arg:expr),*)) => { {
        use $crate::datum::DatumType;
        match $dtype {
            DatumType::I32 => Box::new($op::<i32>::new($($arg),*)) as _,
            DatumType::F32 => Box::new($op::<f32>::new($($arg),*)) as _,
            DatumType::F64 => Box::new($op::<f64>::new($($arg),*)) as _,
            _ => unimplemented!("missing type")
        }
    } }
}

/// Asserts that forward inference results work as expected.
#[allow(unused_macros)]
#[macro_export]
macro_rules! assert_forward {
    ($op:expr, $input:ident, $output:ident) => {
        let any = TensorFact::new();
        assert_eq!(
            $op.infer_facts(tvec![&$input], tvec![&any]).unwrap(),
            (tvec![$input.clone()], tvec![$output])
        )
    };
}

/// Asserts that backward inference results work as expected.
#[allow(unused_macros)]
#[macro_export]
macro_rules! assert_backward {
    ($op:expr, $input:ident, $output:ident) => {
        let any = TensorFact::new();
        assert_eq!(
            $op.infer_facts(tvec![&any], tvec![&$output]).unwrap(),
            (tvec![$input], tvec![$output.clone()])
        )
    };
}

#[macro_export]
macro_rules! dispatch_datum {
    ($($path:ident)::* ($dt:expr) ($($args:expr),*)) => { {
        use $crate::datum::DatumType;
        match $dt {
            DatumType::Bool => $($path)::*::<bool>($($args),*),
            DatumType::U8   => $($path)::*::<u8>($($args),*),
            DatumType::U16  => $($path)::*::<u16>($($args),*),
            DatumType::I8   => $($path)::*::<i8>($($args),*),
            DatumType::I16  => $($path)::*::<i16>($($args),*),
            DatumType::I32  => $($path)::*::<i32>($($args),*),
            DatumType::I64  => $($path)::*::<i64>($($args),*),
            DatumType::F16  => $($path)::*::<f16>($($args),*),
            DatumType::F32  => $($path)::*::<f32>($($args),*),
            DatumType::F64  => $($path)::*::<f64>($($args),*),
            DatumType::TDim => $($path)::*::<TDim>($($args),*),
            DatumType::String => $($path)::*::<String>($($args),*),
        }
    } }
}

#[macro_export]
macro_rules! dispatch_copy {
    ($($path:ident)::* ($dt:expr) ($($args:expr),*)) => { {
        use $crate::datum::DatumType;
        match $dt {
            DatumType::Bool => $($path)::*::<bool>($($args),*),
            DatumType::U8   => $($path)::*::<u8>($($args),*),
            DatumType::U16  => $($path)::*::<u16>($($args),*),
            DatumType::I8   => $($path)::*::<i8>($($args),*),
            DatumType::I16  => $($path)::*::<i16>($($args),*),
            DatumType::I32  => $($path)::*::<i32>($($args),*),
            DatumType::I64  => $($path)::*::<i64>($($args),*),
            DatumType::F16  => $($path)::*::<f16>($($args),*),
            DatumType::F32  => $($path)::*::<f32>($($args),*),
            DatumType::F64  => $($path)::*::<f64>($($args),*),
            _ => bail!("{:?} is not Copy", $dt)
        }
    } }
}

#[macro_export]
macro_rules! dispatch_numbers {
    ($($path:ident)::* ($dt:expr) ($($args:expr),*)) => { {
        use $crate::datum::DatumType;
        match $dt {
            DatumType::U8   => $($path)::*::<u8>($($args),*),
            DatumType::U16  => $($path)::*::<u16>($($args),*),
            DatumType::I8   => $($path)::*::<i8>($($args),*),
            DatumType::I16  => $($path)::*::<i16>($($args),*),
            DatumType::I32  => $($path)::*::<i32>($($args),*),
            DatumType::I64  => $($path)::*::<i64>($($args),*),
            DatumType::F16  => $($path)::*::<f16>($($args),*),
            DatumType::F32  => $($path)::*::<f32>($($args),*),
            DatumType::F64  => $($path)::*::<f64>($($args),*),
            _ => bail!("{:?} is not a number", $dt)
        }
    } }
}

#[macro_export]
macro_rules! dispatch_floatlike {
    ($($path:ident)::* ($dt:expr) ($($args:expr),*)) => { {
        use $crate::datum::DatumType;
        match $dt {
            DatumType::F16  => $($path)::*::<f32>($($args),*), // FIXME !!!
            DatumType::F32  => $($path)::*::<f32>($($args),*),
            DatumType::F64  => $($path)::*::<f64>($($args),*),
            _ => bail!("{:?} is not float-like", $dt)
        }
    } }
}

#[macro_export]
macro_rules! impl_op_same_as {
    () => {
        fn same_as(&self, other: &dyn Op) -> bool {
            if let Some(other) = other.downcast_ref::<Self>() {
                self == other
            } else {
                false
            }
        }
    }
}

#[macro_export]
macro_rules! assert_close {
    ($left:expr, $right:expr) => ({
        match (&$left, &$right) {
            (left_val, right_val) => {
                if let Err(e) = left_val.close_enough(right_val, true) {
                    panic!(r#"assertion failed: `(left ~ right)`
  left: `{:?}`,
 right: `{:?}`
 {:?}"#, left_val, right_val, e)
                }
            }
        }
    });
    ($left:expr, $right:expr,) => ({
        assert_eq!($left, $right)
    });
    ($left:expr, $right:expr, $($arg:tt)+) => ({
        match (&($left), &($right)) {
            (left_val, right_val) => {
                if let Err(e) = left_val.close_enough(right_val, true) {
                    panic!(r#"assertion failed: `(left ~ right)`
  left: `{:?}`,
 right: `{:?}`: {}
 {:?}"#, left_val, right_val,
                           format_args!($($arg)+), e)
                }
            }
        }
    });
}<|MERGE_RESOLUTION|>--- conflicted
+++ resolved
@@ -318,20 +318,6 @@
                 stringify!($Name).into()
             }
 
-<<<<<<< HEAD
-            fn pulsify(
-                &self,
-                _source: &NormalizedModel,
-                node: &NormalizedNode,
-                target: &mut PulsedModel,
-                mapping: &HashMap<OutletId, OutletId>,
-            ) -> TractResult<TVec<OutletId>> {
-                let input = mapping[&node.inputs[0]];
-                let fact = target.outlet_fact(input)?.clone();
-                let id = target.chain_after(input, &*node.name, self.clone(), tvec!(fact))?;
-                Ok(tvec!(OutletId::new(id, 0)))
-            }
-
             fn translation_invariants(&self,
                 _model: &TypedModel,
                 node: &TypedNode,
@@ -339,8 +325,6 @@
                 let rank = node.outputs[0].fact.shape.rank();
                 Ok((0..rank).map(|axis| TranslationInvariant { axis, period: 1 }).collect())
             }
-=======
->>>>>>> 0024640a
         }
 
         impl InferenceRulesOp for $Name {
@@ -370,6 +354,20 @@
             fn output_facts(&self, inputs: &[&TypedTensorInfo]) -> TractResult<TVec<TypedTensorInfo>> {
                 Ok(tvec!(inputs[0].clone()))
             }
+
+            fn pulsify(
+                &self,
+                _source: &NormalizedModel,
+                node: &NormalizedNode,
+                target: &mut PulsedModel,
+                mapping: &HashMap<OutletId, OutletId>,
+            ) -> TractResult<TVec<OutletId>> {
+                let input = mapping[&node.inputs[0]];
+                let fact = target.outlet_fact(input)?.clone();
+                let id = target.chain_after(input, &*node.name, self.clone(), tvec!(fact))?;
+                Ok(tvec!(OutletId::new(id, 0)))
+            }
+
         }
     };
 }
