--- conflicted
+++ resolved
@@ -30,7 +30,6 @@
         _node: &TypedNode,
     ) -> TractResult<Vec<TranslationInvariant>> {
         Ok(vec![TranslationInvariant { axis: 0, period: 1 }])
-<<<<<<< HEAD
     }
 
     fn declutter(
@@ -196,8 +195,6 @@
 
         patch.shunt_outside(OutletId::new(node.id, 0), OutletId::new(output, 0))?;
         Ok(Some(patch))
-=======
->>>>>>> 0024640a
     }
 }
 
